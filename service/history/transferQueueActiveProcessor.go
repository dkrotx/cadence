--- conflicted
+++ resolved
@@ -826,54 +826,10 @@
 		return nil
 	}
 
-<<<<<<< HEAD
 	initiatedEvent, err := msBuilder.GetChildExecutionInitiatedEvent(initiatedEventID)
 	if err != nil {
 		return err
 	}
-=======
-	initiatedEvent, ok := msBuilder.GetChildExecutionInitiatedEvent(initiatedEventID)
-	if ok && ci.StartedID == common.EmptyEventID {
-		attributes := initiatedEvent.StartChildWorkflowExecutionInitiatedEventAttributes
-		now := t.timeSource.Now()
-		// Found pending child execution and it is not marked as started
-		// Let's try and start the child execution
-		startRequest := &h.StartWorkflowExecutionRequest{
-			DomainUUID: common.StringPtr(targetDomainID),
-			StartRequest: &workflow.StartWorkflowExecutionRequest{
-				Domain:                              common.StringPtr(targetDomain),
-				WorkflowId:                          attributes.WorkflowId,
-				WorkflowType:                        attributes.WorkflowType,
-				TaskList:                            attributes.TaskList,
-				Input:                               attributes.Input,
-				Header:                              attributes.Header,
-				ExecutionStartToCloseTimeoutSeconds: attributes.ExecutionStartToCloseTimeoutSeconds,
-				TaskStartToCloseTimeoutSeconds:      attributes.TaskStartToCloseTimeoutSeconds,
-				// Use the same request ID to dedupe StartWorkflowExecution calls
-				RequestId:             common.StringPtr(ci.CreateRequestID),
-				WorkflowIdReusePolicy: attributes.WorkflowIdReusePolicy,
-				RetryPolicy:           attributes.RetryPolicy,
-				CronSchedule:          attributes.CronSchedule,
-				Memo:                  attributes.Memo,
-				SearchAttributes:      attributes.SearchAttributes,
-			},
-			ParentExecutionInfo: &h.ParentExecutionInfo{
-				DomainUUID: common.StringPtr(domainID),
-				Domain:     common.StringPtr(domain),
-				Execution: &workflow.WorkflowExecution{
-					WorkflowId: common.StringPtr(task.WorkflowID),
-					RunId:      common.StringPtr(task.RunID),
-				},
-				InitiatedId: common.Int64Ptr(initiatedEventID),
-			},
-			FirstDecisionTaskBackoffSeconds: common.Int32Ptr(backoff.GetBackoffForNextScheduleInSeconds(attributes.GetCronSchedule(), now, now)),
-		}
-
-		var startResponse *workflow.StartWorkflowExecutionResponse
-		startResponse, err = t.historyClient.StartWorkflowExecution(nil, startRequest)
-		if err != nil {
-			t.logger.Debug(fmt.Sprintf("Failed to start child workflow execution. Error: %v", err))
->>>>>>> 8c4e0e4f
 
 	// ChildExecution already started, just create DecisionTask and complete transfer task
 	if ci.StartedID != common.EmptyEventID {
@@ -902,7 +858,6 @@
 			// Use the same request ID to dedupe StartWorkflowExecution calls
 			RequestId:             common.StringPtr(ci.CreateRequestID),
 			WorkflowIdReusePolicy: attributes.WorkflowIdReusePolicy,
-			ChildPolicy:           attributes.ChildPolicy,
 			RetryPolicy:           attributes.RetryPolicy,
 			CronSchedule:          attributes.CronSchedule,
 			Memo:                  attributes.Memo,
